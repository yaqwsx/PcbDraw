import platform
import sys
from dataclasses import dataclass
from enum import IntEnum
from typing import Tuple, Optional, Any, List

import click
from PIL import Image

from .create_template import libtemplate

from . import __version__
from .convert import save
from .plot import (PcbPlotter, PlotComponents, PlotPaste, PlotPlaceholders,
                   PlotSubstrate, PlotVCuts, ResistorValue, RotationValue,
                   load_remapping, mm2ki)
from .populate import populate
from .pcbnew_common import fakeKiCADGui


class Layer(IntEnum):
    F_Cu = 0
    B_Cu = 31
    B_Adhes = 32
    F_Adhes = 33
    B_Paste = 34
    F_Paste = 35
    B_SilkS = 36
    F_SilkS = 37
    B_Mask = 38
    F_Mask = 39
    Dwgs_User = 40
    Cmts_User = 41
    Eco1_User = 42
    Eco2_User = 43
    Edge_Cuts = 44
    Margin = 45
    B_CrtYd = 46
    F_CrtYd = 47
    B_Fab = 48
    F_Fab = 49

class KiCADLayer(click.ParamType):
    name = "KiCAD layer"

    def convert(self, value: Any, param: Optional[click.Parameter],
                ctx: Optional[click.Context]) -> Layer:
        if isinstance(value, int):
            if value in [item.value for item in Layer]:
                return Layer(value)
            return self.fail(f"{value!r} is not a valid layer number", param, ctx)
        if isinstance(value, str):
            try:
                return Layer[value.replace(".", "_")]
            except KeyError:
                return self.fail(f"{value!r} is not a valid layer name", param, ctx)
        return self.fail(f"{value!r} is not of expected type", param, ctx)

class CommaList(click.ParamType):
    name = "Comma separated list"

    def convert(self, value: Any, param: Optional[click.Parameter],
                ctx: Optional[click.Context]) -> List[str]:
        if isinstance(value, list):
            return value
        if not isinstance(value, str):
            self.fail(f"Incorrect type of '{value}': {type(value)}")
        values = [x.strip() for x in value.split(",")]
        return values

@dataclass
class WarningStderrReporter:
    silent: bool

    def __post_init__(self) -> None:
        self.triggered = False

    def __call__(self, tag: str, msg: str) -> None:
        if self.silent:
            return
        sys.stderr.write(msg + "\n")
        self.triggered = True


@click.command()
@click.argument("input", type=click.Path(file_okay=True, dir_okay=False, exists=True))
@click.argument("output", type=click.Path(file_okay=True, dir_okay=False))
@click.option("--style", "-s", type=str, default=None,
    help="A name of built-in style or a path to style file")
@click.option("--libs", "-l", type=CommaList(), default=["KiCAD-base"],
    help="Comma separated list of libraries to use")
@click.option("--placeholders", "-p", is_flag=True,
    help="Render placeholders to show the components origins")
@click.option("--remap", "-m", type=click.Path(file_okay=True, dir_okay=False, exists=True),
    help="JSON file with map from part reference to <lib>:<model> to remap packages")
@click.option("--drill-holes/--no-drill-holes", default=True,
    help="Make drill holes transparent")
@click.option("--side", type=click.Choice(["front", "back"]), default="front",
    help="Specify which side of the PCB to render")
@click.option("--mirror", is_flag=True,
    help="Mirror the board")
@click.option("--highlight", type=CommaList(), default=[],
    help="Comma separated list of components to highlight")
@click.option("--filter", "-f", type=CommaList(), default=None,
    help="Comma separated list of components to show, if not specified, show all")
@click.option("--vcuts", "-v", type=KiCADLayer(), default=None,
    help="If layer specified, renders V-cuts from it")
@click.option("--dpi", type=int, default=300,
    help="DPI for bitmap output")
@click.option("--margin", type=int, default=1.5,
    help="Specify margin of the final image in millimeters")
@click.option("--silent", is_flag=True,
    help="Do not output any warnings")
@click.option("--werror", is_flag=True,
    help="Treat warnings as errors")
@click.option("--resistor-values", type=CommaList(), default=[],
    help="Comma separated list of resistor value remapping. For example, \"R1:10k,R2:470\"")
@click.option("--resistor-flip", type=CommaList(), default=[],
    help="Comma separated list of resistor bands to flip")
@click.option("--rotation-values", type=CommaList(), default=[],
    help="Comma separated list of rotation value remapping. For example, \"R1:90,R2:270\"")
@click.option("--paste", is_flag=True,
    help="Add paste layer")
@click.option("--components/--no-components", default=True,
    help="Render components")
@click.option("--copper/--no-copper", default=True,
    help="Render copper")
@click.option("--outline-width", type=float, default=0.15,
    help="Outline width in mm")
@click.option("--show-lib-paths", is_flag=True,
    help="Show library paths and quit")
def plot(input: str, output: str, style: Optional[str], libs: List[str],
         placeholders: bool, remap: str, drill_holes: bool, side: str,
         mirror: bool, highlight: List[str], filter: Optional[List[str]],
         vcuts: bool, dpi: int, margin: float, silent: bool, werror: bool,
<<<<<<< HEAD
         resistor_values: List[str], resistor_flip: List[str], rotation_values: List[str],
         components: bool, paste: bool, outline_width: float, show_lib_paths: bool) -> int:
=======
         resistor_values: List[str], resistor_flip: List[str], components: bool,
         copper: bool, paste: bool, outline_width: float, show_lib_paths: bool) -> int:
>>>>>>> d2af9d44
    """
    Create a stylized drawing of the PCB.
    """

    app = fakeKiCADGui()

    plotter = PcbPlotter(input)
    plotter.setup_arbitrary_data_path(".")
    plotter.setup_env_data_path()
    plotter.setup_builtin_data_path()
    plotter.setup_global_data_path()

    plotter.yield_warning = WarningStderrReporter(silent=silent)


    plotter.libs = libs
    plotter.render_back = side == "back"
    plotter.mirror = mirror
    plotter.margin = mm2ki(margin)

    # KiCAD 6 uses the default precision 6 which makes the images not
    # displayable by common web-browsers. Lowering the precision to 5 helps.
    # Since there's not much of a point of using lower resolution, we hard-code
    # the resolution for UI in order to make it clean. It is, however, still
    # configurable when it is used via via API.
    plotter.svg_precision = 5

    if show_lib_paths:
        print_lib_paths(plotter)
        return 0

    if style is not None:
        plotter.resolve_style(style)

    plotter.plot_plan = [PlotSubstrate(
                            drill_holes=drill_holes,
                            copper=copper,
                            outline_width=mm2ki(outline_width))]
    if paste:
        plotter.plot_plan.append(PlotPaste())
    if vcuts is not None:
        plotter.plot_plan.append(PlotVCuts(layer=vcuts))

    if components:
        plotter.plot_plan.append(
            build_plot_components(remap, highlight, filter, resistor_flip, resistor_values,
            rotation_values))
    if placeholders:
        plotter.plot_plan.append(PlotPlaceholders())

    image = plotter.plot()

    if werror and plotter.yield_warning.triggered:
        sys.exit("Warning treated as errors. See output above.")

    save(image, output, dpi)
    return 0

def build_plot_components(remap: str, highlight: List[str], filter: Optional[List[str]],
                          resistor_flip: List[str], resistor_values_input: List[str],
                          rotation_values_input: List[str]) -> PlotComponents:
    remapping = load_remapping(remap)

    def remapping_fun(ref: str, lib: str, name: str) -> Tuple[str, str]:
        if ref in remapping:
            remapped_lib, remapped_name = remapping[ref]
            if name.endswith('.back'):
                return remapped_lib, remapped_name + '.back'
            else:
                return remapped_lib, remapped_name
        return lib, name

    resistor_values = {}
    for mapping in resistor_values_input:
        key, value = tuple(mapping.split(":"))
        resistor_values[key] = ResistorValue(value=value)
    for ref in resistor_flip:
        field = resistor_values.get(ref, ResistorValue())
        field.flip_bands = True
        resistor_values[ref] = field

    rotation_values = {}
    for mapping in rotation_values_input:
        key, value = tuple(mapping.split(":"))
        rotation_values[key] = RotationValue(value=value)

    plot_components = PlotComponents(
        remapping=remapping_fun,
        rotation_values=rotation_values,
        resistor_values=resistor_values)

    if filter is not None:
        filter_set = set(filter)
        def filter_fun(ref: str) -> bool:
            return ref in filter_set
        plot_components.filter = filter_fun
    if highlight is not None:
        highlight_set = set(highlight)
        def highlight_fun(ref: str) -> bool:
            return ref in highlight_set
        plot_components.highlight = highlight_fun
    return plot_components

def print_lib_paths(plotter: PcbPlotter) -> None:
    plotter._build_libs_path()
    print("The following paths are searched when looking for data files:")
    for p in plotter.data_path:
        print(f"- {p}")
    print("")
    print("Following libraries were selected: " + ", ".join(plotter.libs))
    if len(plotter._libs_path) > 0:
        print("Corresponding locations found:")
        for p in plotter._libs_path:
            print(f"- {p}")
    else:
        print("No paths for the libraries were found")

def processColor(c: Tuple[Optional[int], Optional[int], Optional[int]]) \
        -> Optional[Tuple[int, int, int]]:
    if c[0] is not None and c[1] is not None and c[2] is not None:
        return c[0], c[1], c[2]
    return None


@click.command()
@click.argument("input", type=click.Path(file_okay=True, dir_okay=False, exists=True))
@click.argument("output", type=click.Path(file_okay=True, dir_okay=False))
@click.option("--side", type=click.Choice(["front", "back"]), default="front",
    help="Specify which side to render")
@click.option("--padding", type=int, default=5,
    help="Image padding in millimeters")
@click.option("--renderer", type=click.Choice(["raytrace", "normal"]), default="raytrace",
    help="Specify what renderer to use")
@click.option("--projection", type=click.Choice(["orthographic", "perspective"]), default="orthographic",
    help="Specify projection")
@click.option("--no-components", is_flag=True, default=False,
    help="Disable component rendering")
@click.option("--transparent", is_flag=True,
    help="Make transparent background of the image")
@click.option("--baseresolution", type=int, default=3000,
    help="Canvas size for the renderer; resulting boards is roughly 2/3 of the resolution")
@click.option("--bgcolor1", type=(int, int, int), default=(None, None, None),
    help="First background color")
@click.option("--bgcolor2", type=(int, int, int), default=(None, None, None),
    help="Second background color")
def render(input: str, output: str, side: str, renderer: str, projection: str,
           no_components: bool, transparent: bool, padding: float,
           baseresolution: int,
           bgcolor1: Tuple[Optional[int], Optional[int], Optional[int]],
           bgcolor2: Tuple[Optional[int], Optional[int], Optional[int]]) -> None:
    """
    Create a rendered image of the PCB using KiCAD's 3D Viewer
    """
    if platform.system() == "Windows":
        sys.exit("Render functionality is not available on Windows.")

    from .renderer import (GuiPuppetError, RenderAction, Side, postProcessCrop,
                       renderBoard, validateExternalPrerequisites)

    try:
        validateExternalPrerequisites()

        app = fakeKiCADGui()

        bc1 = processColor(bgcolor1)
        bc2 = processColor(bgcolor2)

        plan = [RenderAction(
            side=Side.FRONT if side == "front" else Side.BACK,
            components=not no_components,
            raytraced=renderer == "raytrace",
            orthographic=projection == "orthographic",
            postprocess=postProcessCrop(input, mm2ki(padding), mm2ki(padding), transparent)
        )]
        if transparent:
            if bc1 is not None or bc2 is not None:
                print("Transparent background was specified, ignoring colors")
            bc2 = bc1 = (200, 100, 100)
        images = renderBoard(input, plan, baseResolution=(baseresolution, baseresolution),
                            bgColor1=bc1, bgColor2=bc2)
        save(image=images[0][0], filename=output)
    except GuiPuppetError as e:
        img_save_msg = ""
        if e.img is not None and isinstance(e.img, Image.Image):
            e.img.save("error.png")
            img_save_msg = "; image saved in error.png"
        raise RuntimeError(f"The following GUI error ocurred{img_save_msg}:\n{e}")

@click.group()
@click.version_option(__version__)
def run() -> None:
    """
    PcbDraw generates images of KiCAD PCBs
    """
    pass

run.add_command(render)
run.add_command(plot)
run.add_command(populate)
run.add_command(libtemplate)

if __name__ == "__main__":
    run()<|MERGE_RESOLUTION|>--- conflicted
+++ resolved
@@ -133,13 +133,9 @@
          placeholders: bool, remap: str, drill_holes: bool, side: str,
          mirror: bool, highlight: List[str], filter: Optional[List[str]],
          vcuts: bool, dpi: int, margin: float, silent: bool, werror: bool,
-<<<<<<< HEAD
-         resistor_values: List[str], resistor_flip: List[str], rotation_values: List[str],
-         components: bool, paste: bool, outline_width: float, show_lib_paths: bool) -> int:
-=======
          resistor_values: List[str], resistor_flip: List[str], components: bool,
-         copper: bool, paste: bool, outline_width: float, show_lib_paths: bool) -> int:
->>>>>>> d2af9d44
+         rotation_values: List[str], copper: bool, paste: bool, outline_width: float,
+         show_lib_paths: bool) -> int:
     """
     Create a stylized drawing of the PCB.
     """
