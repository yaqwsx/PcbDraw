#!/usr/bin/env python3

from __future__ import annotations

import decimal
import json
import math
import os
import re
import sysconfig
import tempfile
from dataclasses import dataclass, field
from decimal import Decimal
from typing import Callable, Dict, List, Optional, Tuple, TypeVar, Union, Any

import numpy as np
# We import the typing under try-catch to allow runtime for systems that have
# old Numpy that don't feature the numpy.typing module, but we want to preserve
# type checking.
try:
    import numpy.typing

    # Note that we also have to define all the numpy-related types under the
    # try-catch values as annotations can be ignored, but value can't
    Matrix = np.typing.NDArray[np.float32]

except ImportError:
    pass
from pcbdraw.unit import read_resistance
import svgpathtools # type: ignore
from lxml import etree, objectify # type: ignore
from pcbnewTransition import KICAD_VERSION, isV6, isV7, isV8, pcbnew # type: ignore

T = TypeVar("T")
Numeric = Union[int, float]
Point = Tuple[Numeric, Numeric]
Box = Tuple[Numeric, Numeric, Numeric, Numeric]


PKG_BASE = os.path.dirname(__file__)

etree.register_namespace("xlink", "http://www.w3.org/1999/xlink")

LEGACY_KICAD = not isV6() and not isV7() and not isV8()

default_style = {
    "copper": "#417e5a",
    "board": "#4ca06c",
    "silk": "#f0f0f0",
    "pads": "#b5ae30",
    "outline": "#000000",
    "clad": "#9c6b28",
    "vcut": "#bf2600",
    "paste": "#8a8a8a",
    "highlight-on-top": False,
    "highlight-style": "stroke:none;fill:#ff0000;opacity:0.5;",
    "highlight-padding": 1.5,
    "highlight-offset": 0,
    "tht-resistor-band-colors": {
        -2: '#d9d9d9',
        -1: '#ffc800',
        0: '#000000',
        1: '#805500',
        2: '#ff0000',
        3: '#ff8000',
        4: '#ffff00',
        5: '#00cc11',
        6: '#0000cc',
        7: '#cc00cc',
        8: '#666666',
        9: '#cccccc',
        '1%': '#805500',
        '2%': '#ff0000',
        '0.5%': '#00cc11',
        '0.25%': '#0000cc',
        '0.1%': '#cc00cc',
        '0.05%': '#666666',
        '5%': '#ffc800',
        '10%': '#d9d9d9',
    }
}

float_re = r'([-+]?(?:\d+(?:\.\d*)?|\.\d+)(?:[eE][-+]?\d+)?)'

class SvgPathItem:
    def __init__(self, path: str) -> None:
        path = re.sub(r"([MLA])(-?\d+)", r"\1 \2", path)
        path_elems = re.split("[, ]", path)
        path_elems = list(filter(lambda x: x, path_elems))
        if path_elems[0] != "M":
            raise SyntaxError("Only paths with absolute position are supported")
        self.start: Point = tuple(map(float, path_elems[1:3])) # type: ignore
        self.end: Point = (0, 0)
        self.args: Optional[List[Numeric]] = None
        path_elems = path_elems[3:]
        if path_elems[0] == "L":
            x = float(path_elems[1])
            y = float(path_elems[2])
            self.end = (x, y)
            self.type = path_elems[0]
            self.args = None
        elif path_elems[0] == "A":
            args = list(map(float, path_elems[1:8]))
            self.end = (args[5], args[6])
            self.args = args[0:5]
            self.type = path_elems[0]
        else:
            raise SyntaxError("Unsupported path element " + path_elems[0])

    @staticmethod
    def is_same(p1: Point, p2: Point) -> bool:
        dx = p1[0] - p2[0]
        dy = p1[1] - p2[1]
        pseudo_distance = dx*dx + dy*dy
        if isV7():
            return pseudo_distance < 0.01 ** 2
        return pseudo_distance < 100 ** 2

    def format(self, first: bool) -> str:
        ret = ""
        if first:
            ret += " M {} {} ".format(*self.start)
        ret += self.type
        if self.args:
            ret += " " + " ".join(map(lambda x: str(x).rstrip('0').rstrip('.'), self.args))
        ret += " {} {} ".format(*self.end)
        return ret

    def flip(self) -> None:
        self.start, self.end = self.end, self.start
        if self.type == "A":
            assert(self.args is not None)
            self.args[4] = 1 if self.args[4] < 0.5 else 0

def matrix(data: List[List[Numeric]]) -> Matrix:
    return np.array(data, dtype=np.float32)

def pseudo_distance(a: Point, b: Point) -> Numeric:
    return (a[0] - b[0])**2 + (a[1] - b[1])**2

def distance(a: Point, b: Point) -> Numeric:
    return math.sqrt((a[0] - b[0])**2 + (a[1] - b[1])**2)

def get_closest(reference: Point, elems: List[Point]) -> int:
    distances = [pseudo_distance(reference, x) for x in elems]
    return int(np.argmin(distances))

def extract_arg(args: List[Any], index: int, default: Any=None) -> Any:
    """
    Return n-th element of array or default if out of range
    """
    if index >= len(args):
        return default
    return args[index]

def to_trans_matrix(transform: str) -> Matrix:
    """
    Given SVG transformation string returns corresponding matrix
    """
    m = matrix([[1, 0, 0], [0, 1, 0], [0, 0, 1]])
    if transform is None:
        return m
    trans = re.findall(r'[a-z]+?\(.*?\)', transform)
    for t in trans:
        op, args = t.split('(')
        args = [float(x) for x in re.findall(float_re, args)]
        if op == 'matrix':
            m = np.matmul(m, matrix([
                [args[0], args[2], args[4]],
                [args[1], args[3], args[5]],
                [0, 0, 1]]))
        if op == 'translate':
            x = args[0]
            y = extract_arg(args, 1, 0)
            m = np.matmul(m, matrix([
                [1, 0, x],
                [0, 1, y],
                [0, 0, 1]]))
        if op == 'scale':
            x = args[0]
            y = extract_arg(args, 1, 1)
            m = np.matmul(m, matrix([
                [x, 0, 0],
                [0, y, 0],
                [0, 0, 1]]))
        if op == 'rotate':
            cosa: float = math.cos(math.radians(args[0]))
            sina: float = math.sin(math.radians(args[0]))
            if len(args) != 1:
                x, y = args[1:3]
                m = np.matmul(m, matrix([
                    [1, 0, x],
                    [0, 1, y],
                    [0, 0, 1]]))
            m = np.matmul(m, matrix([
                [cosa, -sina, 0],
                [sina, cosa, 0],
                [0, 0, 1]]))
            if len(args) != 1:
                m = np.matmul(m, matrix([
                    [1, 0, -x],
                    [0, 1, -y],
                    [0, 0, 1]]))
        tana: float = math.tan(math.radians(args[0]))
        if op == 'skewX':
            m = np.matmul(m, matrix([
                [1, tana, 0],
                [0, 1, 0],
                [0, 0, 1]]))
        if op == 'skewY':
            m = np.matmul(m, matrix([
                [1, 0, 0],
                [tana, 1, 0],
                [0, 0, 1]]))
    return m

def collect_transformation(element: etree.Element, root: Optional[etree.Element]=None) -> Matrix:
    """
    Collect all the transformation applied to an element and return it as matrix
    """
    if root is None:
        if element.getparent() is not None:
            m = collect_transformation(element.getparent(), root)
        else:
            m = matrix([[1, 0, 0], [0, 1, 0], [0, 0, 1]])
    else:
        if element.getparent() != root:
            m = collect_transformation(element.getparent(), root)
        else:
            m = matrix([[1, 0, 0], [0, 1, 0], [0, 0, 1]])
    if "transform" not in element.attrib:
        return m
    trans = element.attrib["transform"]
    # There is a strange typing behavior in CI, ignore it at the moment
    return np.matmul(m, to_trans_matrix(trans)) # type: ignore

def element_position(element: etree.Element, root: Optional[etree.Element]=None) -> Point:
    position = matrix([
        [element.attrib["x"]],
        [element.attrib["y"]],
        [1]])
    r = root
    trans = collect_transformation(element, root=r)
    position = np.matmul(trans, position)
    return position[0][0] / position[2][0], position[1][0] / position[2][0]

def get_global_datapaths() -> List[str]:
    paths = []
    share = os.path.join('share', 'pcbdraw')
    scheme_names = sysconfig.get_scheme_names()
    if os.name == 'posix':
        if 'posix_user' in scheme_names:
            paths.append(os.path.join(sysconfig.get_path('data', 'posix_user'), share))
        if 'posix_prefix' in scheme_names:
            paths.append(os.path.join(sysconfig.get_path('data', 'posix_prefix'), share))
    elif os.name == 'nt':
        if 'nt_user' in scheme_names:
            paths.append(os.path.join(sysconfig.get_path('data', 'nt_user'), share))
        if 'nt' in scheme_names:
            paths.append(os.path.join(sysconfig.get_path('data', 'nt'), share))
    if len(paths) == 0:
        paths.append(os.path.join(sysconfig.get_path('data'), share))
    return paths

def find_data_file(name: str, extension: str, data_paths: List[str], subdir: Optional[str]=None) -> Optional[str]:
    if not name.endswith(extension):
        name += extension
    if os.path.isfile(name):
        return name
    for path in data_paths:
        if subdir is not None:
            fname = os.path.join(path, subdir, name)
            if os.path.isfile(fname):
                return fname
        fname = os.path.join(path, name)
        if os.path.isfile(fname):
            return fname
    return None

def ki2dmil(val: int) -> float:
    return val // 2540

def dmil2ki(val: float) -> int:
    return int(val * 2540)

def ki2mm(val: int) -> float:
    return val / 1000000.0

def mm2ki(val: float) -> int:
    return int(val * 1000000)

def to_kicad_basic_units(val: str) -> int:
    """
    Read string value and return it as KiCAD base units
    """
    x = float_re + r'\s*(pt|pc|mm|cm|in)?'
    value, unit = re.findall(x, val)[0]
    value = float(value)
    if unit == "" or unit == "px":
        return mm2ki(value * 25.4 / 96)
    if unit == "pt":
        return mm2ki(value * 25.4 / 72)
    if unit == "pc":
        return mm2ki(value * 25.4 / 6)
    if unit == "mm":
        return mm2ki(value)
    if unit == "cm":
        return mm2ki(value * 10)
    if unit == "in":
        return mm2ki(25.4 * value)
    raise RuntimeError(f"Unknown units in '{val}'")

def to_user_units(val: str) -> float:
    x = float_re + r'\s*(pt|pc|mm|cm|in)?'
    value_str, unit = re.findall(x, val)[0]
    value = float(value_str)
    if unit == "" or unit == "px":
        return value
    if unit == "pt":
        return 1.25 * value
    if unit == "pc":
        return 15 * value
    if unit == "mm":
        return 3.543307 * value
    if unit == "cm":
        return 35.43307 * value
    if unit == "in":
        return 90
    raise RuntimeError(f"Unknown units in '{val}'")


def make_XML_identifier(s: str) -> str:
    """
    Given a name, strip invalid characters from XML identifier
    """
    s = re.sub('[^0-9a-zA-Z_]', '', s)
    s = re.sub('^[^a-zA-Z_]+', '', s)
    return s

def read_svg_unique(filename: str, prefix: str) -> etree.Element:
    root, _ = read_svg_unique2(filename, prefix)
    return root

def read_svg_unique2(filename: str, prefix: str) -> etree.Element:
    root = etree.parse(filename).getroot()
    # We have to ensure all Ids in SVG are unique. Let's make it nasty by
    # collecting all ids and doing search & replace
    # Potentially dangerous (can break user text)
    ids = []
    for el in root.getiterator():
        if "id" in el.attrib and el.attrib["id"] != "origin":
            ids.append(el.attrib["id"])
    with open(filename) as f:
        content = f.read()
    for i in ids:
        content = content.replace("#"+i, "#" + prefix + i)
    root = etree.fromstring(str.encode(content))
    for el in root.getiterator():
        if "id" in el.attrib and el.attrib["id"] != "origin":
            el.attrib["id"] = prefix + el.attrib["id"]
    return root, prefix

def extract_svg_content(root: etree.Element) -> List[etree.Element]:
    # Remove SVG namespace to ease our lives and change ids
    for el in root.getiterator():
        if '}' in str(el.tag):
            el.tag = el.tag.split('}', 1)[1]
    return [ x for x in root if x.tag and x.tag not in ["title", "desc"]]

def strip_style_svg(root: etree.Element, keys: List[str], forbidden_colors: List[str]) -> bool:
    elements_to_remove = []
    for el in root.getiterator():
        if "style" in el.attrib:
            s = el.attrib["style"].strip().split(";")
            styles = {}
            for x in s:
                if len(x) == 0:
                    continue
                key, val = tuple(x.split(":"))
                key = key.strip()
                val = val.strip()
                styles[key] = val
            fill = styles.get("fill", "").lower()
            stroke = styles.get("stroke", "").lower()
            if fill in forbidden_colors or stroke in forbidden_colors:
                elements_to_remove.append(el)
            el.attrib["style"] = ";" \
                .join([f"{key}: {val}" for key, val in styles.items() if key not in keys]) \
                .replace("  ", " ") \
                .strip()
    for el in elements_to_remove:
        el.getparent().remove(el)
    return root in elements_to_remove

def empty_svg(**attrs: str) -> etree.ElementTree:
    # The XML should be: <?xml version="1.0" standalone="no"?> but the newest
    # version of etree doesn't support it. We should revert it once the fixed
    # version of etree is widerly available.
    document = etree.ElementTree(etree.fromstring(
        """<?xml version="1.0"?>
        <!DOCTYPE svg PUBLIC "-//W3C//DTD SVG 1.1//EN" "http://www.w3.org/Graphics/SVG/1.1/DTD/svg11.dtd">
        <svg xmlns="http://www.w3.org/2000/svg" version="1.1"
            width="29.7002cm" height="21.0007cm" viewBox="0 0 116930 82680 ">
            <title>Picture generated by PcbDraw </title>
            <desc>Picture generated by PcbDraw</desc>
        </svg>"""))
    root = document.getroot()
    for key, value in attrs.items():
        root.attrib[key] = value
    return document

def get_board_polygon(svg_elements: etree.Element) -> etree.Element:
    """
    Try to connect independents segments on Edge.Cuts and form a polygon
    return SVG path element with the polygon
    """
    elements = []
    path = ""
    for group in svg_elements:
        for svg_element in group:
            if svg_element.tag == "path":
                elements.append(SvgPathItem(svg_element.attrib["d"]))
            elif svg_element.tag == "circle":
                # Convert circle to path
                att = svg_element.attrib
                s = " M {0} {1} m-{2} 0 a {2} {2} 0 1 0 {3} 0 a {2} {2} 0 1 0 -{3} 0 ".format(
                    att["cx"], att["cy"], att["r"], 2 * float(att["r"]))
                path += s
    while len(elements) > 0:
        # Initiate seed for the outline
        outline = [elements[0]]
        elements = elements[1:]
        size = 0
        # Append new segments to the ends of outline until there is none to append.
        while size != len(outline) and len(elements) > 0:
            size = len(outline)

            i = get_closest(outline[0].start, [x.end for x in elements])
            if SvgPathItem.is_same(outline[0].start, elements[i].end):
                outline.insert(0, elements[i])
                del elements[i]
                continue

            i = get_closest(outline[0].start, [x.start for x in elements])
            if SvgPathItem.is_same(outline[0].start, elements[i].start):
                e = elements[i]
                e.flip()
                outline.insert(0, e)
                del elements[i]
                continue

            i = get_closest(outline[-1].end, [x.start for x in elements])
            if SvgPathItem.is_same(outline[-1].end, elements[i].start):
                outline.insert(0, elements[i])
                del elements[i]
                continue

            i = get_closest(outline[-1].end, [x.end for x in elements])
            if SvgPathItem.is_same(outline[-1].end, elements[i].end):
                e = elements[i]
                e.flip()
                outline.insert(0, e)
                del elements[i]
                continue
        # ...then, append it to path.
        first = True
        for x in outline:
            path += x.format(first)
            first = False
    e = etree.Element("path", d=path, style="fill-rule: evenodd;")
    return e

def load_style(style_file: str) -> Dict[str, Any]:
    try:
        with open(style_file, "r") as f:
            style = json.load(f)
    except IOError:
        raise RuntimeError("Cannot open style " + style_file)
    if not isinstance(style, dict):
        raise RuntimeError("Stylesheet has to be a dictionary")
    required = set(["copper", "board", "clad", "silk", "pads", "outline",
        "vcut", "highlight-style", "highlight-offset", "highlight-on-top",
        "highlight-padding"])
    missing = required - set(style.keys())
    if missing:
        raise RuntimeError("Missing following keys in style {}: {}"
                                .format(style_file, ", ".join(missing)))
    return style

def load_remapping(remap_file: str) -> Dict[str, Tuple[str, str]]:
    def readMapping(s: str) -> Tuple[str, str]:
        x = s.split(":")
        if len(x) != 2:
            raise RuntimeError(f"Invalid remmaping value {s}")
        return x[0], x[1]
    if remap_file is None:
        return {}
    try:
        with open(remap_file, "r") as f:
            j = json.load(f)
            if not isinstance(j, dict):
                raise RuntimeError("Invalid format of remapping file")
            return {ref: readMapping(val) for ref, val in j.items()}
    except IOError:
        raise RuntimeError("Cannot open remapping file " + remap_file)

def merge_bbox(left: Box, right: Box) -> Box:
    """
    Merge bounding boxes in format (xmin, xmax, ymin, ymax)
    """
    return tuple([
        f(l, r) for l, r, f in zip(left, right, [min, max, min, max])
    ]) # type: ignore

def hack_is_valid_bbox(box: Any): # type: ignore
    return all(-1e15 < c < 1e15 for c in box)

def remove_empty_elems(tree: etree.Element) -> None:
    """
    Given SVG tree, remove empty groups and defs
    """
    for elem in tree:
        remove_empty_elems(elem)
    toDel = []
    for elem in tree:
        if elem.tag in ["g", "defs"] and len(elem.getchildren()) == 0:
            toDel.append(elem)
    for elem in toDel:
        tree.remove(elem)

def remove_inkscape_annotation(tree: etree.Element) -> None:
    for elem in tree:
        remove_inkscape_annotation(elem)
    for key in tree.attrib.keys():
        if "inkscape" in key:
            tree.attrib.pop(key)
    # Comments have callable tag...
    if not callable(tree.tag):
        objectify.deannotate(tree, cleanup_namespaces=True)

@dataclass
class Hole:
    position: Tuple[int, int]
    orientation: pcbnew.EDA_ANGLE
    drillsize: Tuple[int, int]

    def get_svg_path_d(self, ki2svg: Callable[[int], float]) -> str:
        w, h = [ki2svg(x) for x in self.drillsize]
        if w > h:
            ew = w - h
            eh = h
            commands = f"M {-ew / 2} {-eh / 2} "
            commands += f"A {eh / 2} {eh / 2} 0 1 1 {-ew / 2} {eh / 2} "
            commands += f"L {ew / 2} {eh / 2} "
            commands += f"A {eh / 2} {eh / 2} 0 1 1 {ew / 2} {-eh / 2} "
            commands += f"Z"
            return commands
        else:
            ew = w
            eh = h - w
            commands = f"M {-ew / 2} {eh / 2} "
            commands += f"A {ew / 2} {ew / 2} 0 1 1 {ew / 2} {eh / 2} "
            commands += f"L {ew / 2} {-eh / 2} "
            commands += f"A {ew / 2} {ew / 2} 0 1 1 {-ew / 2} {-eh / 2} "
            commands += f"Z"
            return commands

@dataclass
class PlotAction:
    name: str
    layers: List[int]
    action: Callable[[str, str], None]

@dataclass
class ResistorValue:
    value: Optional[str] = None
    flip_bands: bool=False

@dataclass
class RotationValue:
    value: Optional[str] = None

def collect_holes(board: pcbnew.BOARD) -> List[Hole]:
    holes: List[Hole] = [] # Tuple: position, orientation, drillsize
    for module in board.GetFootprints():
        if module.GetPadCount() == 0:
            continue
        for pad in module.Pads():
            pos = pad.GetPosition()
            drs = pad.GetDrillSize()
            holes.append(Hole(
                position=(pos[0], pos[1]),
                orientation=pad.GetOrientation(),
                drillsize=(drs.x, drs.y)
            ))
    via_type = pcbnew.VIA if LEGACY_KICAD else pcbnew.PCB_VIA
    for track in board.GetTracks():
        if not isinstance(track, via_type):
            continue
        pos = track.GetPosition()
        holes.append(Hole(
            position=(pos[0], pos[1]),
            orientation=pcbnew.EDA_ANGLE(0, pcbnew.DEGREES_T),
            drillsize=(track.GetDrillValue(), track.GetDrillValue())
        ))
    return holes


class PlotInterface:
    def render(self, plotter: PcbPlotter) -> None:
        raise NotImplementedError("Plot interface wasn't implemented")


@dataclass
class PlotSubstrate(PlotInterface):
    drill_holes: bool = True
    copper: bool = True
    outline_width: int = mm2ki(0.1)

    def render(self, plotter: PcbPlotter) -> None:
        self._plotter = plotter # ...so we don't have to pass it explicitly

        to_plot: List[PlotAction] = []
        if plotter.render_back:
            to_plot = [
                PlotAction("board", [pcbnew.Edge_Cuts], self._process_baselayer),
                PlotAction("clad", [pcbnew.B_Mask], self._process_layer),
                PlotAction("pads", [pcbnew.B_Cu], self._process_layer),
                PlotAction("pads-mask", [pcbnew.B_Mask], self._process_mask),
                PlotAction("silk", [pcbnew.B_SilkS], self._process_layer),
                PlotAction("outline", [pcbnew.Edge_Cuts], self._process_outline)
            ]
            if self.copper:
                to_plot.insert(2, PlotAction("copper", [pcbnew.B_Cu], self._process_layer))
        else:
            to_plot = [
                PlotAction("board", [pcbnew.Edge_Cuts], self._process_baselayer),
                PlotAction("clad", [pcbnew.F_Mask], self._process_layer),
                PlotAction("pads", [pcbnew.F_Cu], self._process_layer),
                PlotAction("pads-mask", [pcbnew.F_Mask], self._process_mask),
                PlotAction("silk", [pcbnew.F_SilkS], self._process_layer),
                PlotAction("outline", [pcbnew.Edge_Cuts], self._process_outline)
            ]
            if self.copper:
                to_plot.insert(2, PlotAction("copper", [pcbnew.F_Cu], self._process_layer))

        self._container = etree.Element("g", id="substrate")
        self._container.attrib["clip-path"] = "url(#cut-off)"
        self._boardsize = self._plotter.board.ComputeBoundingBox()
        self._plotter.execute_plot_plan(to_plot)

        if self.drill_holes:
            self._build_hole_mask()
            self._container.attrib["mask"] = "url(#hole-mask)"
        self._plotter.append_board_element(self._container)

    def _process_layer(self,name: str, source_filename: str) -> None:
        layer = etree.SubElement(self._container, "g", id="substrate-" + name,
            style="fill:{0}; stroke:{0};".format(self._plotter.get_style(name)))
        if name == "pads":
            layer.attrib["mask"] = "url(#pads-mask)"
        if name == "silk":
            layer.attrib["mask"] = "url(#pads-mask-silkscreen)"
        for element in extract_svg_content(read_svg_unique(source_filename, self._plotter.unique_prefix())):
            # Forbidden colors = workaround - KiCAD plots vias white
            # See https://gitlab.com/kicad/code/kicad/-/issues/10491
            if not strip_style_svg(element, keys=["fill", "stroke"],
                                   forbidden_colors=["#ffffff"]):
                layer.append(element)

    def _process_outline(self, name: str, source_filename: str) -> None:
        if self.outline_width == 0:
            return
        layer = etree.SubElement(self._container, "g", id="substrate-" + name,
            style="fill:{0}; stroke:{0}; stroke-width: {1}".format(
                self._plotter.get_style(name),
                self._plotter.ki2svg(self.outline_width)))
        if name == "pads":
            layer.attrib["mask"] = "url(#pads-mask)"
        if name == "silk":
            layer.attrib["mask"] = "url(#pads-mask-silkscreen)"
        for element in extract_svg_content(read_svg_unique(source_filename, self._plotter.unique_prefix())):
            # Forbidden colors = workaround - KiCAD plots vias white
            # See https://gitlab.com/kicad/code/kicad/-/issues/10491
            if not strip_style_svg(element, keys=["fill", "stroke", "stroke-width"],
                                   forbidden_colors=["#ffffff"]):
                layer.append(element)
        for hole in collect_holes(self._plotter.board):
            position = [self._plotter.ki2svg(coord) for coord in hole.position]
            size = [self._plotter.ki2svg(coord) for coord in hole.drillsize]
            if size[0] == 0 or size[1] == 0:
                continue
            el = etree.SubElement(layer, "path")
            el.attrib["d"] = hole.get_svg_path_d(self._plotter.ki2svg)
            el.attrib["transform"] = "translate({} {}) rotate({})".format(
                position[0], position[1], -hole.orientation.AsDegrees())

    def _process_baselayer(self, name: str, source_filename: str) -> None:
        clipPath = self._plotter.get_def_slot(tag_name="clipPath", id="cut-off")
        clipPath.append(
            get_board_polygon(
                extract_svg_content(
                    read_svg_unique(source_filename, self._plotter.unique_prefix()))))

        layer = etree.SubElement(self._container, "g", id="substrate-"+name,
            style="fill:{0}; stroke:{0};".format(self._plotter.get_style(name)))
        layer.append(
            get_board_polygon(
                extract_svg_content(
                    read_svg_unique(source_filename, self._plotter.unique_prefix()))))
        for element in extract_svg_content(read_svg_unique(source_filename, self._plotter.unique_prefix())):
            # Forbidden colors = workaround - KiCAD plots vias white
            # See https://gitlab.com/kicad/code/kicad/-/issues/10491
            if not strip_style_svg(element, keys=["fill", "stroke"],
                                  forbidden_colors=["#ffffff"]):
                layer.append(element)

    def _process_mask(self, name: str, source_filename: str) -> None:
        mask = self._plotter.get_def_slot(tag_name="mask", id=name)
        for element in extract_svg_content(read_svg_unique(source_filename, self._plotter.unique_prefix())):
            for item in element.getiterator():
                if "style" in item.attrib:
                    # KiCAD plots in black, for mask we need white
                    item.attrib["style"] = item.attrib["style"].replace("#000000", "#ffffff")
            mask.append(element)
        silkMask = self._plotter.get_def_slot(tag_name="mask", id=f"{name}-silkscreen")
        bg = etree.SubElement(silkMask, "rect", attrib={
            "x": str(self._plotter.ki2svg(self._boardsize.GetX())),
            "y": str(self._plotter.ki2svg(self._boardsize.GetY())),
            "width": str(self._plotter.ki2svg(self._boardsize.GetWidth())),
            "height": str(self._plotter.ki2svg(self._boardsize.GetHeight())),
            "fill": "white"
        })
        for element in extract_svg_content(read_svg_unique(source_filename, self._plotter.unique_prefix())):
            # KiCAD plots black, no need to change fill
            silkMask.append(element)

    def _build_hole_mask(self) -> None:
        mask = self._plotter.get_def_slot(tag_name="mask", id="hole-mask")
        container = etree.SubElement(mask, "g")

        bb = self._plotter.board.ComputeBoundingBox()
        bg = etree.SubElement(container, "rect", x="0", y="0", fill="white")
        bg.attrib["x"] = str(self._plotter.ki2svg(bb.GetX()))
        bg.attrib["y"] = str(self._plotter.ki2svg(bb.GetY()))
        bg.attrib["width"] = str(self._plotter.ki2svg(bb.GetWidth()))
        bg.attrib["height"] = str(self._plotter.ki2svg(bb.GetHeight()))

        for hole in collect_holes(self._plotter.board):
            position = list(map(self._plotter.ki2svg, hole.position))
            size = list(map(self._plotter.ki2svg, hole.drillsize))
            if size[0] > 0 and size[1] > 0:
                if size[0] < size[1]:
                    stroke = size[0]
                    length = size[1] - size[0]
                    points = "{} {} {} {}".format(0, -length / 2, 0, length / 2)
                else:
                    stroke = size[1]
                    length = size[0] - size[1]
                    points = "{} {} {} {}".format(-length / 2, 0, length / 2, 0)
                el = etree.SubElement(container, "polyline")
                el.attrib["stroke-linecap"] = "round"
                el.attrib["stroke"] = "black"
                el.attrib["stroke-width"] = str(stroke)
                el.attrib["points"] = points
                el.attrib["transform"] = "translate({} {}) rotate({})".format(
                    position[0], position[1], -hole.orientation.AsDegrees())

@dataclass
class PlacedComponentInfo:
    id: str
    origin: Tuple[float, float]
    svg_offset: Tuple[float, float]
    scale: Tuple[float, float]
    size: Tuple[float, float]

@dataclass
class PlotComponents(PlotInterface):
    filter: Callable[[str], bool] = lambda x: True # Components to show
    highlight: Callable[[str], bool] = lambda x: False # References to highlight
    remapping: Callable[[str, str, str], Tuple[str, str]] = lambda ref, lib, name: (lib, name)
    rotation_values: Dict[str, RotationValue] = field(default_factory=dict)
    resistor_values: Dict[str, ResistorValue] = field(default_factory=dict)

    def render(self, plotter: PcbPlotter) -> None:
        self._plotter = plotter
        self._prefix = plotter.unique_prefix()
        self._used_components: Dict[str, PlacedComponentInfo] = {}
        plotter.walk_components(invert_side=False, callback=self._append_component)
        plotter.walk_components(invert_side=True, callback=self._append_back_component)

    def _get_unique_name(self, lib: str, name: str, value: str) -> str:
        return f"{self._prefix}_{lib}__{name}_{value}"

    def _append_back_component(self, lib: str, name: str, ref: str, value: str,
                          position: Tuple[int, int, float]) -> None:
        return self._append_component(lib, name + ".back", ref, value, position)

    def _append_component(self, lib: str, name: str, ref: str, value: str,
                          position: Tuple[int, int, float]) -> None:
        if not self.filter(ref) or name == "":
            return
        # Override resistor values
        if ref in self.resistor_values:
            v = self.resistor_values[ref].value
            if v is not None:
                value = v

        lib, name = self.remapping(ref, lib, name)

        unique_name = self._get_unique_name(lib, name, value)
        if unique_name in self._used_components:
            component_info = self._used_components[unique_name]
            component_element = etree.Element("use",
                attrib={"{http://www.w3.org/1999/xlink}href": "#" + component_info.id})
        else:
            ret = self._create_component(lib, name, ref, value)
            if ret is None:
<<<<<<< HEAD
                self._plotter.yield_warning("component", f"Component \"{ref}\" {lib}:{name} has no footprint.")
=======
                self._plotter.yield_warning("component", f"Component {lib}:{name} has no footprint.")
>>>>>>> d2af9d44
                return
            component_element, component_info = ret
            self._used_components[unique_name] = component_info

        self._plotter.append_component_element(etree.Comment(f"{lib}:{name}:{ref}"))
        group = etree.Element("g")
        group.append(component_element)
        ci = component_info

        rotation = -math.degrees(position[2])

        # Override rotation values
        if ref in self.rotation_values:
            v = self.rotation_values[ref].value
            if v is not None:
                rotation = v

        group.attrib["transform"] = \
            f"translate({self._plotter.ki2svg(position[0])} {self._plotter.ki2svg(position[1])}) " + \
            f"scale({ci.scale[0]}, {ci.scale[1]}) " + \
            f"rotate({rotation}) " + \
            f"translate({-ci.origin[0]} {-ci.origin[1]})"
        self._plotter.append_component_element(group)

        if self.highlight(ref):
            self._build_highlight(ref, component_info, position)

    def _create_component(self, lib: str, name: str, ref: str, value: str) \
                             -> Optional[Tuple[etree.Element, PlacedComponentInfo]]:
        f = self._plotter._get_model_file(lib, name)
        if f is None:
            return None
        xml_id = make_XML_identifier(self._get_unique_name(lib, name, value))
        component_element = etree.Element("g", attrib={"id": xml_id})

        svg_tree, id_prefix = read_svg_unique2(f, self._plotter.unique_prefix())
        for x in extract_svg_content(svg_tree):
            if x.tag in ["namedview", "metadata"]:
                continue
            component_element.append(x)
        origin_x: Numeric = 0
        origin_y: Numeric = 0
        origin = component_element.find(".//*[@id='origin']")
        if origin is not None:
            origin_x, origin_y = element_position(origin, root=component_element)
            origin.getparent().remove(origin)
        else:
            self._plotter.yield_warning("origin", f"component: Component {lib}:{name} has not origin")
        svg_scale_x, svg_scale_y, svg_offset_x, svg_offset_y = self._component_to_board_scale_and_offset(svg_tree)
        component_info = PlacedComponentInfo(
            id=xml_id,
            origin=(origin_x, origin_y),
            svg_offset=(svg_offset_x, svg_offset_y),
            scale=(svg_scale_x, svg_scale_y),
            size=(to_kicad_basic_units(svg_tree.attrib["width"]), to_kicad_basic_units(svg_tree.attrib["height"]))
        )
        self._apply_resistor_code(component_element, id_prefix, ref, value)
        return component_element, component_info

    def _component_to_board_scale_and_offset(self, svg: etree.Element) \
            -> Tuple[float, float, float, float]:
        width = self._plotter.ki2svg(to_kicad_basic_units(svg.attrib["width"]))
        height = self._plotter.ki2svg(to_kicad_basic_units(svg.attrib["height"]))
        x, y, vw, vh = [float(x) for x in svg.attrib["viewBox"].split()]
        return width / vw, height / vh, x, y

    def _build_highlight(self, ref: str, info: PlacedComponentInfo,
                         position: Tuple[int, int, float]) -> None:
        padding = mm2ki(self._plotter.get_style("highlight-padding"))
        h = etree.Element("rect", id=f"h_{ref}",
            x=str(self._plotter.ki2svg(-padding)),
            y=str(self._plotter.ki2svg(-padding)),
            width=str(self._plotter.ki2svg(int(info.size[0] + 2 * padding))),
            height=str(self._plotter.ki2svg(int(info.size[1] + 2 * padding))),
            style=self._plotter.get_style("highlight-style"))
        
        rotation = -math.degrees(position[2])

        # Override rotation values
        if ref in self.rotation_values:
            v = self.rotation_values[ref].value
            if v is not None:
                rotation = v

        h.attrib["transform"] = \
            f"translate({self._plotter.ki2svg(position[0])} {self._plotter.ki2svg(position[1])}) " + \
            f"rotate({rotation}) " + \
            f"translate({-(info.origin[0] - info.svg_offset[0]) * info.scale[0]}, {-(info.origin[1] - info.svg_offset[1]) * info.scale[1]})"
        self._plotter.append_highlight_element(h)

    def _apply_resistor_code(self, root: etree.Element, id_prefix: str, ref: str, value: str) -> None:
        if root.find(f".//*[@id='{id_prefix}res_band1']") is None:
            return
        try:
            res, tolerance = self._get_resistance_from_value(value)
            power = math.floor(res.log10()) - 1
            res = Decimal(int(float(res) / 10 ** power))
            resistor_colors = [
                self._plotter.get_style("tht-resistor-band-colors", int(str(res)[0])),
                self._plotter.get_style("tht-resistor-band-colors", int(str(res)[1])),
                self._plotter.get_style("tht-resistor-band-colors", int(power)),
                self._plotter.get_style("tht-resistor-band-colors", tolerance)
            ]

            if ref in self.resistor_values:
                if self.resistor_values[ref].flip_bands:
                    resistor_colors.reverse()

            for res_i, res_c in enumerate(resistor_colors):
                band = root.find(f".//*[@id='{id_prefix}res_band{res_i+1}']")
                s = band.attrib["style"].split(";")
                for i in range(len(s)):
                    if s[i].startswith('fill:'):
                        s_split = s[i].split(':')
                        s_split[1] = res_c
                        s[i] = ':'.join(s_split)
                    elif s[i].startswith('display:'):
                        s_split = s[i].split(':')
                        s_split[1] = 'inline'
                        s[i] = ':'.join(s_split)
                band.attrib["style"] = ";".join(s)
        except UserWarning as e:
            self._plotter.yield_warning("resistor", f"Cannot color-code resistor {ref}: {e}")
            return

    def _get_resistance_from_value(self, value: str) -> Tuple[Decimal, str]:
        res, tolerance = None, "5%"
        value_l = value.split(" ", maxsplit=1)
        try:
            res = read_resistance(value_l[0])
        except ValueError:
            raise UserWarning(f"Invalid resistor value {value_l[0]}")
        if len(value_l) > 1:
            t_string = value_l[1].strip().replace(" ", "")
            if "%" in t_string:
                s = self._plotter.get_style("tht-resistor-band-colors")
                if not isinstance(s, dict):
                    raise RuntimeError(f"Invalid style specified, tht-resistor-band-colors should be dictionary, got {type(s)}")
                if t_string.strip() not in s:
                    raise UserWarning(f"Invalid resistor tolerance {value_l[1]}")
                tolerance = t_string
            else:
                try:
                    res = read_resistance(value)
                except ValueError:
                    raise UserWarning(f"Invalid resistor value {value}")
        return res, tolerance


@dataclass
class PlotPlaceholders(PlotInterface):
    def render(self, plotter: PcbPlotter) -> None:
        self._plotter = plotter
        plotter.walk_components(invert_side=False, callback=self._append_placeholder)

    def _append_placeholder(self, lib: str, name: str, ref: str, value: str,
                          position: Tuple[int, int, float]) -> None:
        p = etree.Element("rect",
            x=str(self._plotter.ki2svg(position[0] - mm2ki(0.5))),
            y=str(self._plotter.ki2svg(position[1] - mm2ki(0.5))),
            width=str(self._plotter.ki2svg(mm2ki(1))), height=str(self._plotter.ki2svg(mm2ki(1))), style="fill:red;")
        self._plotter.append_component_element(p)

@dataclass
class PlotVCuts(PlotInterface):
    layer: int = pcbnew.Cmts_User

    def render(self, plotter: PcbPlotter) -> None:
        self._plotter = plotter
        self._plotter.execute_plot_plan([
            PlotAction("vcuts", [self.layer], self._process_vcuts)
        ])

    def _process_vcuts(self, name: str, source_filename: str) -> None:
        layer = etree.Element("g", id="substrate-vcuts",
            style="fill:{0}; stroke:{0};".format(self._plotter.get_style("vcut")))
        for element in extract_svg_content(read_svg_unique(source_filename, self._plotter.unique_prefix())):
            # Forbidden colors = workaround - KiCAD plots vias white
            # See https://gitlab.com/kicad/code/kicad/-/issues/10491
            if not strip_style_svg(element, keys=["fill", "stroke"],
                                   forbidden_colors=["#ffffff"]):
                layer.append(element)
        self._plotter.append_board_element(layer)

@dataclass
class PlotPaste(PlotInterface):
    def render(self, plotter: PcbPlotter) -> None:
        plan: List[PlotAction] = []
        if plotter.render_back:
            plan = [PlotAction("paste", [pcbnew.B_Paste], self._process_paste)]
        else:
            plan = [PlotAction("paste", [pcbnew.F_Paste], self._process_paste)]
        self._plotter = plotter
        self._plotter.execute_plot_plan(plan)

    def _process_paste(self, name: str, source_filename: str) -> None:
        layer = etree.Element("g", id="substrate-paste",
            style="fill:{0}; stroke:{0};".format(self._plotter.get_style("paste")))
        for element in extract_svg_content(read_svg_unique(source_filename, self._plotter.unique_prefix())):
            if not strip_style_svg(element, keys=["fill", "stroke"],
                                   forbidden_colors=["#ffffff"]):
                layer.append(element)
        self._plotter.append_board_element(layer)


class PcbPlotter():
    """
    PcbPlotter encapsulates all the machinery with PcbDraw plotting of SVG. It
    mainly serves as a builder (to step-by-step specify all options) and also to
    avoid passing many arguments between auxiliary functions
    """
    def __init__(self, board: Union[str, pcbnew.BOARD]):
        self._unique_counter: int = 1
        try:
            self.board: pcbnew.BOARD = board if isinstance(board, pcbnew.BOARD) else pcbnew.LoadBoard(board)
        except IOError:
            raise IOError(f"Cannot open board '{board}'") from None
        self.render_back: bool = False
        self.mirror: bool = False
        self.plot_plan: List[PlotInterface] = [
            PlotSubstrate(),
            PlotComponents(),
        ]

        self.data_path: List[str] = [] # Base paths for libraries lookup
        self.libs: List[str] = [] # Names of available libraries
        self._libs_path: List[str] = []
        self._svg_precision = 6 # The SVG precision for KiCAD 6 plotting
        self._svg_divider = 1

        self.style: Any = {}     # Color scheme
        self.margin: int = 0 # Margin of the resulting document

        self.yield_warning: Callable[[str, str], None] = lambda tag, msg: None # Handle warnings

        if isV7():
            self.ki2svg = self._ki2svg_v7
            self.svg2ki = self._svg2ki_v7
        elif isV6():
            self.ki2svg = self._ki2svg_v6
            self.svg2ki = self._svg2ki_v6
        else:
            self.ki2svg = self._ki2svg_v5
            self.svg2ki = self._svg2ki_v5

    @property
    def svg_precision(self) -> int:
        return self._svg_precision

    @svg_precision.setter
    def svg_precision(self, value: int) -> None:
        # We need a setter as KiCAD silently clamps the value, so we also have
        # to clamp.
        if value < 3:
            value = 3
        if value > 6:
            value = 6
        self._svg_precision = value
        self._svg_divider = 10 ** (6 - self.svg_precision)

    def plot(self) -> etree.ElementTree:
        """
        Plot the board based on the arguments stored in this class. Returns
        SVG tree that you can either save or post-process as you wish.
        """
        self._build_libs_path()
        self._setup_document(self.render_back, self.mirror)
        for plotter in self.plot_plan:
            plotter.render(self)
        remove_empty_elems(self._document.getroot())
        remove_inkscape_annotation(self._document.getroot())
        self._shrink_svg(self._document, self.margin)
        return self._document


    def walk_components(self, invert_side: bool,
            callback: Callable[[str, str, str, str, Tuple[int, int, float]], None]) -> None:
        """
        Invokes callback on all components in the board. The callback takes:
        - library name of the component
        - footprint name of the component
        - reference of the component
        - value of the component
        - position of the component

        The position is adjusted based on what side we are rendering
        """
        render_back = not self.render_back if invert_side else self.render_back
        for footprint in self.board.GetFootprints():
            if (str(footprint.GetLayerName()) in ["Back", "B.Cu"] and not render_back) or \
               (str(footprint.GetLayerName()) in ["Top", "F.Cu"]  and     render_back):
                continue
            lib = str(footprint.GetFPID().GetLibNickname()).strip()
            name = str(footprint.GetFPID().GetLibItemName()).strip()
            value = footprint.GetValue().strip()
            ref = footprint.GetReference().strip()
            center = footprint.GetPosition()
            orient = math.radians(footprint.GetOrientation().AsDegrees())
            pos = (center.x, center.y, orient)
            callback(lib, name, ref, value, pos)

    def get_def_slot(self, tag_name: str, id: str) -> etree.SubElement:
        """
        Creates a new definition slot and returns the tag
        """
        return etree.SubElement(self._defs, tag_name, id=id)

    def append_board_element(self, element: etree.Element) -> None:
        """
        Add new element into the board container
        """
        self._board_cont.append(element)

    def append_component_element(self, element: etree.Element) -> None:
        """
        Add new element into board container
        """
        self._comp_cont.append(element)

    def append_highlight_element(self, element: etree.Element) -> None:
        """
        Add new element into highlight container
        """
        self._high_cont.append(element)

    def setup_builtin_data_path(self) -> None:
        """
        Add PcbDraw built-in libraries to the search path for libraries
        """
        self.data_path.append(os.path.join(PKG_BASE, "resources"))

    def setup_global_data_path(self) -> None:
        """
        Add global installation paths to the search path for libraries.
        """
        self.data_path += get_global_datapaths()

    def setup_arbitrary_data_path(self, path: str) -> None:
        """
        Add an arbitrary data path
        """
        self.data_path.append(os.path.realpath(path))

    def setup_env_data_path(self) -> None:
        """
        Add search paths from the env variable PCBDRAW_LIB_PATH
        """
        paths = os.environ.get("PCBDRAW_LIB_PATH", "").split(":")
        self.data_path += filter(lambda x: len(x) > 0, paths)

    def resolve_style(self, name: str) -> None:
        """
        Given a name of style, find the corresponding file and load it
        """
        path = self._find_data_file(name, ".json", "styles")
        if path is None:
            raise RuntimeError(f"Cannot locate resource {name}; explored paths:\n"
                + "\n".join([f"- {x}" for x in self.data_path]))
        self.style = load_style(path)

    def unique_prefix(self) -> str:
        pref = f"pref_{self._unique_counter}"
        self._unique_counter += 1
        return pref

    def _find_data_file(self, name: str, extension: str, subdir: str) -> Optional[str]:
        return find_data_file(name, extension, self.data_path, subdir)

    def _build_libs_path(self) -> None:
        self._libs_path = []
        for l in self.libs:
            self._libs_path += [os.path.join(p, l) for p in self.data_path]
        for l in self.libs:
            self._libs_path += [os.path.join(p, "footprints", l) for p in self.data_path]
        self._libs_path = [x for x in self._libs_path if os.path.exists(x)]

    def _get_model_file(self, lib: str, name: str) -> Optional[str]:
        """
        Find model file in the configured libraries. If it doesn't exists,
        return None.
        """
        for path in self._libs_path:
            f = os.path.join(path, lib, name + ".svg")
            if os.path.isfile(f):
                return f
        return None

    def get_style(self, *args: Union[str, int]) -> Any:
        try:
            value = self.style
            for key in args:
                value = value[key]
            return value
        except KeyError:
            try:
                value = default_style
                for key in args:
                    value = value[key]
                return value
            except KeyError as e:
                raise UserWarning(f"Invalid argument for get_style : {args[0]}, {args[1]}")

    def execute_plot_plan(self, to_plot: List[PlotAction]) -> None:
        """
        Given a plotting plan, plots the layers and invokes a post-processing
        callback on the generated files
        """
        with tempfile.TemporaryDirectory() as tmp:
            pctl = pcbnew.PLOT_CONTROLLER(self.board)
            popt = pctl.GetPlotOptions()
            popt.SetOutputDirectory(tmp)
            popt.SetScale(1)
            popt.SetMirror(False)
            popt.SetSubtractMaskFromSilk(True)
            popt.SetDrillMarksType(0) # NO_DRILL_SHAPE
            try:
                popt.SetPlotOutlineMode(False)
            except:
                # Method does not exist in older versions of KiCad
                pass
            popt.SetTextMode(pcbnew.PLOT_TEXT_MODE_STROKE)
            if isV6():
                popt.SetSvgPrecision(self.svg_precision, False)
            if isV7():
                popt.SetSvgPrecision(self.svg_precision)
            for action in to_plot:
                if len(action.layers) == 0:
                    continue
                # Set the filename before opening the file as KiCAD 6.0.8
                # requires it even for the SVG format
                pctl.SetLayer(action.layers[0])
                pctl.OpenPlotfile(action.name, pcbnew.PLOT_FORMAT_SVG, action.name)
                for l in action.layers:
                    pctl.SetColorMode(False)
                    pctl.SetLayer(l)
                    pctl.PlotLayer()
            pctl.ClosePlot()
            for action in to_plot:
                for svg_file in os.listdir(tmp):
                    if svg_file.endswith(f"-{action.name}.svg"):
                        action.action(action.name, os.path.join(tmp, svg_file))

    def _ki2svg_v6(self, x: int) -> float:
        """
        Convert dimensions from KiCAD to SVG. This method assumes the dimensions
        use self.svg_precision.
        """
        return x / self._svg_divider


    def _svg2ki_v6(self, x: float) -> int:
        """
        Convert dimensions from SVG to KiCAD. This method assumes the dimensions
        use self.svg_precision.
        """
        return int(x * self._svg_divider)

    def _ki2svg_v5(self, x: int) -> float:
        return ki2dmil(x)

    def _svg2ki_v5(self, x: float) -> int:
        return dmil2ki(x)

    def _svg2ki_v7(self, x: float) -> int:
        return int(pcbnew.FromMM(x))

    def _ki2svg_v7(self, x: int) -> float:
        return float(pcbnew.ToMM(x))

    def _shrink_svg(self, svg: etree.ElementTree, margin: int) -> None:
        """
        Shrink the SVG canvas to the size of the drawing. Add margin in
        KiCAD units.
        """
        # We have to overcome the limitation of different base types between
        # PcbDraw and svgpathtools
        from xml.etree.ElementTree import fromstring as xmlParse

        from lxml.etree import tostring as serializeXml # type: ignore
        tree = xmlParse(serializeXml(svg))

        # As we cannot interpret mask cropping, we cannot simply take all paths
        # from source document (as e.g., silkscreen outside PCB) would enlarge
        # the canvas. Instead, we take bounding box of the substrate and
        # components separately
        paths = []
        components = tree.find(".//*[@id='componentContainer']")
        if components is not None:
            paths += svgpathtools.document.flattened_paths(components)
        substrate = tree.find(".//*[@id='cut-off']")
        if substrate is not None:
            paths += svgpathtools.document.flattened_paths(substrate)

        if len(paths) == 0:
            return
        bbox = paths[0].bbox()
        for x in paths:
            b = x.bbox()
            if hack_is_valid_bbox(b):
                bbox = b
                break
        for x in paths:
            box = x.bbox()
            if not hack_is_valid_bbox(box):
                # This is a hack due to instability in svpathtools
                continue
            bbox = merge_bbox(bbox, box)
        bbox = list(bbox)
        bbox[0] -= self.ki2svg(margin)
        bbox[1] += self.ki2svg(margin)
        bbox[2] -= self.ki2svg(margin)
        bbox[3] += self.ki2svg(margin)

        root = svg.getroot()
        root.attrib["viewBox"] = "{} {} {} {}".format(
            bbox[0], bbox[2],
            bbox[1] - bbox[0], bbox[3] - bbox[2]
        )
        root.attrib["width"] = str(ki2mm(self.svg2ki(bbox[1] - bbox[0]))) + "mm"
        root.attrib["height"] = str(ki2mm(self.svg2ki(bbox[3] - bbox[2]))) + "mm"


    def _setup_document(self, render_back: bool, mirror: bool) -> None:
        bb = self.board.ComputeBoundingBox()
        transform_string = ""
        # Let me briefly explain what's going on. KiCAD outputs SVG in user units,
        # where 1 unit is 1/10 of an inch (in v5) or KiCAD native unit (v6). So to
        # make our life easy, we respect it and make our document also in the
        # corresponding units. Therefore we specify the outer dimensions in
        # millimeters and specify the board area.
        if(render_back ^ mirror):
            transform_string = "scale(-1,1)"
            self._document = empty_svg(
                width=f"{ki2mm(bb.GetWidth())}mm",
                height=f"{ki2mm(bb.GetHeight())}mm",
                viewBox=f"{self.ki2svg(-bb.GetWidth() - bb.GetX())} {self.ki2svg(bb.GetY())} {self.ki2svg(bb.GetWidth())} {self.ki2svg(bb.GetHeight())}")
        else:
            self._document = empty_svg(
                width=f"{ki2mm(bb.GetWidth())}mm",
                height=f"{ki2mm(bb.GetHeight())}mm",
                viewBox=f"{self.ki2svg(bb.GetX())} {self.ki2svg(bb.GetY())} {self.ki2svg(bb.GetWidth())} {self.ki2svg(bb.GetHeight())}")

        self._defs = etree.SubElement(self._document.getroot(), "defs")
        self._board_cont = etree.SubElement(self._document.getroot(), "g", transform=transform_string)
        if self.get_style("highlight-on-top"):
            self._comp_cont = etree.SubElement(self._document.getroot(), "g", transform=transform_string)
            self._high_cont = etree.SubElement(self._document.getroot(), "g", transform=transform_string)
        else:
            self._high_cont = etree.SubElement(self._document.getroot(), "g", transform=transform_string)
            self._comp_cont = etree.SubElement(self._document.getroot(), "g", transform=transform_string)

        self._board_cont.attrib["id"] = "boardContainer"
        self._comp_cont.attrib["id"] = "componentContainer"
        self._high_cont.attrib["id"] = "highlightContainer"
<|MERGE_RESOLUTION|>--- conflicted
+++ resolved
@@ -816,11 +816,7 @@
         else:
             ret = self._create_component(lib, name, ref, value)
             if ret is None:
-<<<<<<< HEAD
                 self._plotter.yield_warning("component", f"Component \"{ref}\" {lib}:{name} has no footprint.")
-=======
-                self._plotter.yield_warning("component", f"Component {lib}:{name} has no footprint.")
->>>>>>> d2af9d44
                 return
             component_element, component_info = ret
             self._used_components[unique_name] = component_info
